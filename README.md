--- conflicted
+++ resolved
@@ -16,8 +16,8 @@
 
 
 ## Installation
-<<<<<<< HEAD
-### Ubuntu with pre-installed GDAL 
+
+### Ubuntu root with pre-installed GDAL 
 pip install "git+https://github.com/pete-jacobsson/gdgtm"
 
 ### Virtual environments
@@ -29,47 +29,30 @@
 4. pip install matplotlib
 5. pip install "git+https://github.com/pete-jacobsson/gdgtm"
 
-In the Conda environment, GDAL 3.6.2 is required for the correct functioning of the shapefile processing functions.
-=======
-If installing to root in **Ubuntu** use: pip install "git+https://github.com/pete-jacobsson/gdgtm"
-
-*Otherwise*:
-The key challenge is getting GDAL up and running: pip install gdal does not work. 
-This is easiest achieved through conda:
-
 conda create -n my_env python=3.10  ###Set up a Python 3.10 conda venv
 
 conda activate my_env ### Activate the venv
 
 conda install gdal ### Install GDAL
+**In the Conda environment, GDAL 3.6.2 is required for the correct functioning of the shapefile processing functions.**
 
 pip install matplotlib ### Will cause some errors to come up
 
 pip install "git+https://github.com/pete-jacobsson/gdgtm" ### Will cause some errors to come up
 
 ### Using jupyter from the conda environment
-*To do this you will need to install Jupyter on your conda local environment*:
-
+*To do this you will need to install Jupyter on your conda environment*:
 conda activate myenv (if not active)
-
 conda install -c conda-forge jupyterlab  ### This was tested using Jupyter lab. In principle Jupyter notebook should work as well.
-
 conda install ipykernel
 
 *Next add the environment as a Jupyter Kernel*:
-
 python -m ipykernel install --user --name=myenv --display-name "Python (myenv)"
 
 *Open Jupyter lab*:
-
 jupyter lab
 
 
-
-
-
-
->>>>>>> 95b660d1
 
 ### Package was developed and tested using the following:
 * Python 3.10.12
